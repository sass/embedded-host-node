--- conflicted
+++ resolved
@@ -42,11 +42,7 @@
     strategy:
       matrix:
         os: [ubuntu, macos, windows]
-<<<<<<< HEAD
-        node-version: [18.x, 16.x] # If changing this, also change env.DEFAULT_NODE_VERSION
-=======
         node-version: ['lts/*', 'lts/-1', 'lts/-2']
->>>>>>> 03934e27
       fail-fast: false
 
     steps:
@@ -88,13 +84,9 @@
         include:
           # Include LTS versions on Ubuntu
           - os: ubuntu
-<<<<<<< HEAD
-            node_version: 16
-=======
             node_version: lts/-1
           - os: ubuntu
             node_version: lts/-2
->>>>>>> 03934e27
 
     steps:
       - uses: actions/checkout@v3
