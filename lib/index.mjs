import * as sass from './index.js';

export const compile = sass.compile;
export const compileAsync = sass.compileAsync;
export const compileString = sass.compileString;
export const compileStringAsync = sass.compileStringAsync;
<<<<<<< HEAD
export const NodePackageImporter = sass.NodePackageImporter;
=======
export const AsyncCompiler = sass.AsyncCompiler;
export const Compiler = sass.Compiler;
export const initAsyncCompiler = sass.initAsyncCompiler;
export const initCompiler = sass.initCompiler;
>>>>>>> e3f84628
export const Logger = sass.Logger;
export const CalculationInterpolation = sass.CalculationInterpolation;
export const CalculationOperation = sass.CalculationOperation;
export const CalculationOperator = sass.CalculationOperator;
export const SassArgumentList = sass.SassArgumentList;
export const SassBoolean = sass.SassBoolean;
export const SassCalculation = sass.SassCalculation;
export const SassColor = sass.SassColor;
export const SassFunction = sass.SassFunction;
export const SassMixin = sass.SassMixin;
export const SassList = sass.SassList;
export const SassMap = sass.SassMap;
export const SassNumber = sass.SassNumber;
export const SassString = sass.SassString;
export const Value = sass.Value;
export const CustomFunction = sass.CustomFunction;
export const ListSeparator = sass.ListSeparator;
export const sassFalse = sass.sassFalse;
export const sassNull = sass.sassNull;
export const sassTrue = sass.sassTrue;
export const Exception = sass.Exception;
export const PromiseOr = sass.PromiseOr;
export const info = sass.info;
export const render = sass.render;
export const renderSync = sass.renderSync;
export const TRUE = sass.TRUE;
export const FALSE = sass.FALSE;
export const NULL = sass.NULL;
export const types = sass.types;

let printedDefaultExportDeprecation = false;
function defaultExportDeprecation() {
  if (printedDefaultExportDeprecation) return;
  printedDefaultExportDeprecation = true;
  console.error(
    "`import sass from 'sass'` is deprecated.\n" +
      "Please use `import * as sass from 'sass'` instead."
  );
}

export default {
  get compile() {
    defaultExportDeprecation();
    return sass.compile;
  },
  get compileAsync() {
    defaultExportDeprecation();
    return sass.compileAsync;
  },
  get compileString() {
    defaultExportDeprecation();
    return sass.compileString;
  },
  get compileStringAsync() {
    defaultExportDeprecation();
    return sass.compileStringAsync;
  },
<<<<<<< HEAD
  get NodePackageImporter() {
    defaultExportDeprecation();
    return sass.NodePackageImporter;
=======
  get initAsyncCompiler() {
    defaultExportDeprecation();
    return sass.initAsyncCompiler;
  },
  get initCompiler() {
    defaultExportDeprecation();
    return sass.initCompiler;
  },
  get AsyncCompiler() {
    defaultExportDeprecation();
    return sass.AsyncCompiler;
  },
  get Compiler() {
    defaultExportDeprecation();
    return sass.Compiler;
>>>>>>> e3f84628
  },
  get Logger() {
    defaultExportDeprecation();
    return sass.Logger;
  },
  get CalculationOperation() {
    defaultExportDeprecation();
    return sass.CalculationOperation;
  },
  get CalculationOperator() {
    defaultExportDeprecation();
    return sass.CalculationOperator;
  },
  get CalculationInterpolation() {
    defaultExportDeprecation();
    return sass.CalculationInterpolation;
  },
  get SassArgumentList() {
    defaultExportDeprecation();
    return sass.SassArgumentList;
  },
  get SassBoolean() {
    defaultExportDeprecation();
    return sass.SassBoolean;
  },
  get SassCalculation() {
    defaultExportDeprecation();
    return sass.SassCalculation;
  },
  get SassColor() {
    defaultExportDeprecation();
    return sass.SassColor;
  },
  get SassFunction() {
    defaultExportDeprecation();
    return sass.SassFunction;
  },
  get SassMixin() {
    defaultExportDeprecation();
    return sass.SassMixin;
  },
  get SassList() {
    defaultExportDeprecation();
    return sass.SassList;
  },
  get SassMap() {
    defaultExportDeprecation();
    return sass.SassMap;
  },
  get SassNumber() {
    defaultExportDeprecation();
    return sass.SassNumber;
  },
  get SassString() {
    defaultExportDeprecation();
    return sass.SassString;
  },
  get Value() {
    defaultExportDeprecation();
    return sass.Value;
  },
  get CustomFunction() {
    defaultExportDeprecation();
    return sass.CustomFunction;
  },
  get ListSeparator() {
    defaultExportDeprecation();
    return sass.ListSeparator;
  },
  get sassFalse() {
    defaultExportDeprecation();
    return sass.sassFalse;
  },
  get sassNull() {
    defaultExportDeprecation();
    return sass.sassNull;
  },
  get sassTrue() {
    defaultExportDeprecation();
    return sass.sassTrue;
  },
  get Exception() {
    defaultExportDeprecation();
    return sass.Exception;
  },
  get PromiseOr() {
    defaultExportDeprecation();
    return sass.PromiseOr;
  },
  get info() {
    defaultExportDeprecation();
    return sass.info;
  },
  get render() {
    defaultExportDeprecation();
    return sass.render;
  },
  get renderSync() {
    defaultExportDeprecation();
    return sass.renderSync;
  },
  get TRUE() {
    defaultExportDeprecation();
    return sass.TRUE;
  },
  get FALSE() {
    defaultExportDeprecation();
    return sass.FALSE;
  },
  get NULL() {
    defaultExportDeprecation();
    return sass.NULL;
  },
  get types() {
    defaultExportDeprecation();
    return sass.types;
  },
};<|MERGE_RESOLUTION|>--- conflicted
+++ resolved
@@ -4,14 +4,11 @@
 export const compileAsync = sass.compileAsync;
 export const compileString = sass.compileString;
 export const compileStringAsync = sass.compileStringAsync;
-<<<<<<< HEAD
 export const NodePackageImporter = sass.NodePackageImporter;
-=======
 export const AsyncCompiler = sass.AsyncCompiler;
 export const Compiler = sass.Compiler;
 export const initAsyncCompiler = sass.initAsyncCompiler;
 export const initCompiler = sass.initCompiler;
->>>>>>> e3f84628
 export const Logger = sass.Logger;
 export const CalculationInterpolation = sass.CalculationInterpolation;
 export const CalculationOperation = sass.CalculationOperation;
@@ -69,11 +66,10 @@
     defaultExportDeprecation();
     return sass.compileStringAsync;
   },
-<<<<<<< HEAD
   get NodePackageImporter() {
     defaultExportDeprecation();
     return sass.NodePackageImporter;
-=======
+  },
   get initAsyncCompiler() {
     defaultExportDeprecation();
     return sass.initAsyncCompiler;
@@ -89,7 +85,6 @@
   get Compiler() {
     defaultExportDeprecation();
     return sass.Compiler;
->>>>>>> e3f84628
   },
   get Logger() {
     defaultExportDeprecation();
