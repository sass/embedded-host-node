--- conflicted
+++ resolved
@@ -68,24 +68,15 @@
     } else if (value instanceof SassNumber) {
       result.value = {case: 'number', value: this.protofyNumber(value)};
     } else if (value instanceof SassColor) {
-<<<<<<< HEAD
-      const color = new proto.Value_Color();
       const channels = value.channels;
-      color.channel1 = channels.get(0) as number;
-      color.channel2 = channels.get(1) as number;
-      color.channel3 = channels.get(2) as number;
-      color.alpha = value.alpha;
-      color.space = value.space;
+      const color = create(proto.Value_ColorSchema, {
+        channel1: channels.get(0) as number,
+        channel2: channels.get(1) as number,
+        channel3: channels.get(2) as number,
+        alpha: value.alpha,
+        space: value.space,
+      });
       result.value = {case: 'color', value: color};
-=======
-      if (value.hasCalculatedHsl) {
-        const color = create(proto.Value_HslColorSchema, value);
-        result.value = {case: 'hslColor', value: color};
-      } else {
-        const color = create(proto.Value_RgbColorSchema, value);
-        result.value = {case: 'rgbColor', value: color};
-      }
->>>>>>> 71004ad5
     } else if (value instanceof SassList) {
       const list = create(proto.Value_ListSchema, {
         separator: this.protofySeparator(value.separator),
