--- conflicted
+++ resolved
@@ -5,11 +5,8 @@
   describe('pathToUrlString', () => {
     it('encode relative path like `pathToFileURL`', () => {
       const baseURL = pathToFileURL('').toString();
-<<<<<<< HEAD
-=======
       // Skip charcodes 0-32 to work around Node trailing whitespace regression:
       // https://github.com/nodejs/node/issues/51167
->>>>>>> 7c0f5595
       for (let i = 33; i < 128; i++) {
         const char = String.fromCharCode(i);
         const filename = `${i}-${char}`;
