{
  "name": "sass-embedded",
<<<<<<< HEAD
  "version": "1.79.3",
  "protocol-version": "3.1.0",
  "compiler-version": "1.79.3",
=======
  "version": "1.79.4",
  "protocol-version": "3.0.0",
  "compiler-version": "1.79.4",
>>>>>>> 1a63ffa1
  "description": "Node.js library that communicates with Embedded Dart Sass using the Embedded Sass protocol",
  "repository": "sass/embedded-host-node",
  "author": "Google Inc.",
  "license": "MIT",
  "exports": {
    "import": {
      "types": "./dist/types/index.m.d.ts",
      "default": "./dist/lib/index.mjs"
    },
    "types": "./dist/types/index.d.ts",
    "default": "./dist/lib/index.js"
  },
  "main": "dist/lib/index.js",
  "types": "dist/types/index.d.ts",
  "files": [
    "dist/**/*"
  ],
  "engines": {
    "node": ">=16.0.0"
  },
  "bin": {
    "sass": "dist/bin/sass.js"
  },
  "scripts": {
    "init": "ts-node ./tool/init.ts",
    "check": "npm-run-all check:gts check:tsc",
    "check:gts": "gts check",
    "check:tsc": "tsc --noEmit",
    "clean": "gts clean",
    "compile": "tsc -p tsconfig.build.json && cp lib/index.mjs dist/lib/index.mjs && cp -r lib/src/vendor/sass/ dist/lib/src/vendor/sass && cp dist/lib/src/vendor/sass/index.d.ts dist/lib/src/vendor/sass/index.m.d.ts",
    "fix": "gts fix",
    "prepublishOnly": "npm run clean && ts-node ./tool/prepare-release.ts",
    "test": "jest"
  },
  "optionalDependencies": {
    "sass-embedded-android-arm": "1.79.4",
    "sass-embedded-android-arm64": "1.79.4",
    "sass-embedded-android-ia32": "1.79.4",
    "sass-embedded-android-riscv64": "1.79.4",
    "sass-embedded-android-x64": "1.79.4",
    "sass-embedded-darwin-arm64": "1.79.4",
    "sass-embedded-darwin-x64": "1.79.4",
    "sass-embedded-linux-arm": "1.79.4",
    "sass-embedded-linux-arm64": "1.79.4",
    "sass-embedded-linux-ia32": "1.79.4",
    "sass-embedded-linux-riscv64": "1.79.4",
    "sass-embedded-linux-x64": "1.79.4",
    "sass-embedded-linux-musl-arm": "1.79.4",
    "sass-embedded-linux-musl-arm64": "1.79.4",
    "sass-embedded-linux-musl-ia32": "1.79.4",
    "sass-embedded-linux-musl-riscv64": "1.79.4",
    "sass-embedded-linux-musl-x64": "1.79.4",
    "sass-embedded-win32-arm64": "1.79.4",
    "sass-embedded-win32-ia32": "1.79.4",
    "sass-embedded-win32-x64": "1.79.4"
  },
  "dependencies": {
    "@bufbuild/protobuf": "^2.0.0",
    "buffer-builder": "^0.2.0",
    "colorjs.io": "^0.5.0",
    "immutable": "^4.0.0",
    "rxjs": "^7.4.0",
    "supports-color": "^8.1.1",
    "varint": "^6.0.0"
  },
  "devDependencies": {
    "@bufbuild/buf": "^1.39.0",
    "@bufbuild/protoc-gen-es": "^2.0.0",
    "@types/buffer-builder": "^0.2.0",
    "@types/google-protobuf": "^3.7.2",
    "@types/jest": "^29.4.0",
    "@types/node": "^22.0.0",
    "@types/shelljs": "^0.8.8",
    "@types/supports-color": "^8.1.1",
    "@types/tar": "^6.1.0",
    "@types/varint": "^6.0.1",
    "@types/yargs": "^17.0.4",
    "del": "^6.0.0",
    "extract-zip": "^2.0.1",
    "gts": "^5.0.0",
    "jest": "^29.4.1",
    "minipass": "7.1.2",
    "npm-run-all": "^4.1.5",
    "shelljs": "^0.8.4",
    "simple-git": "^3.15.1",
    "source-map-js": "^1.0.2",
    "tar": "^6.0.5",
    "ts-jest": "^29.0.5",
    "ts-node": "^10.2.1",
    "typescript": "^5.0.2",
    "yaml": "^2.2.1",
    "yargs": "^17.2.1"
  }
}<|MERGE_RESOLUTION|>--- conflicted
+++ resolved
@@ -1,14 +1,8 @@
 {
   "name": "sass-embedded",
-<<<<<<< HEAD
-  "version": "1.79.3",
+  "version": "1.79.4",
   "protocol-version": "3.1.0",
-  "compiler-version": "1.79.3",
-=======
-  "version": "1.79.4",
-  "protocol-version": "3.0.0",
   "compiler-version": "1.79.4",
->>>>>>> 1a63ffa1
   "description": "Node.js library that communicates with Embedded Dart Sass using the Embedded Sass protocol",
   "repository": "sass/embedded-host-node",
   "author": "Google Inc.",
