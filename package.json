--- conflicted
+++ resolved
@@ -27,25 +27,14 @@
     "test": "jest"
   },
   "optionalDependencies": {
-<<<<<<< HEAD
-    "sass-embedded-darwin-arm64": "1.54.8",
-    "sass-embedded-darwin-x64": "1.54.8",
-    "sass-embedded-linux-arm": "1.54.8",
-    "sass-embedded-linux-arm64": "1.54.8",
-    "sass-embedded-linux-ia32": "1.54.8",
-    "sass-embedded-linux-x64": "1.54.8",
-    "sass-embedded-win32-ia32": "1.54.8",
-    "sass-embedded-win32-x64": "1.54.8"
-=======
+    "sass-embedded-darwin-arm64": "1.54.9",
+    "sass-embedded-darwin-x64": "1.54.9",
     "sass-embedded-linux-arm": "1.54.9",
     "sass-embedded-linux-arm64": "1.54.9",
     "sass-embedded-linux-ia32": "1.54.9",
     "sass-embedded-linux-x64": "1.54.9",
-    "sass-embedded-darwin-arm64": "1.54.9",
-    "sass-embedded-darwin-x64": "1.54.9",
     "sass-embedded-win32-ia32": "1.54.9",
     "sass-embedded-win32-x64": "1.54.9"
->>>>>>> cfb225f7
   },
   "dependencies": {
     "buffer-builder": "^0.2.0",
