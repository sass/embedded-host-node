--- conflicted
+++ resolved
@@ -1,14 +1,8 @@
 {
   "name": "sass-embedded",
-<<<<<<< HEAD
-  "version": "1.56.2",
+  "version": "1.57.1",
   "protocol-version": "1.2.0",
-  "compiler-version": "1.56.2",
-=======
-  "version": "1.57.1",
-  "protocol-version": "1.1.0",
-  "compiler-version": "1.57.1",
->>>>>>> 4ad8e12e
+  "compiler-version": "1.58.0",
   "description": "Node.js library that communicates with Embedded Dart Sass using the Embedded Sass protocol",
   "repository": "sass/embedded-host-node",
   "author": "Google Inc.",
@@ -68,12 +62,8 @@
     "npm-run-all": "^4.1.5",
     "protoc": "1.0.4",
     "shelljs": "^0.8.4",
-<<<<<<< HEAD
     "simple-git": "^3.15.1",
-    "source-map-js": "^0.6.1",
-=======
     "source-map-js": "^1.0.2",
->>>>>>> 4ad8e12e
     "tar": "^6.0.5",
     "ts-jest": "^27.0.5",
     "ts-node": "^10.2.1",
