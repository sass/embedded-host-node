{
  "name": "sass-embedded",
<<<<<<< HEAD
  "version": "1.77.3",
  "protocol-version": "3.0.0-dev",
  "compiler-version": "1.77.3",
=======
  "version": "1.77.8",
  "protocol-version": "2.7.1",
  "compiler-version": "1.77.8",
>>>>>>> b5457599
  "description": "Node.js library that communicates with Embedded Dart Sass using the Embedded Sass protocol",
  "repository": "sass/embedded-host-node",
  "author": "Google Inc.",
  "license": "MIT",
  "exports": {
    "import": {
      "types": "./dist/types/index.m.d.ts",
      "default": "./dist/lib/index.mjs"
    },
    "types": "./dist/types/index.d.ts",
    "default": "./dist/lib/index.js"
  },
  "main": "dist/lib/index.js",
  "types": "dist/types/index.d.ts",
  "files": [
    "dist/**/*"
  ],
  "engines": {
    "node": ">=16.0.0"
  },
  "bin": {"sass": "dist/bin/sass.js"},
  "scripts": {
    "init": "ts-node ./tool/init.ts",
    "check": "npm-run-all check:gts check:tsc",
    "check:gts": "gts check",
    "check:tsc": "tsc --noEmit",
    "clean": "gts clean",
    "compile": "tsc -p tsconfig.build.json && cp lib/index.mjs dist/lib/index.mjs && cp -r lib/src/vendor/sass/ dist/lib/src/vendor/sass && cp dist/lib/src/vendor/sass/index.d.ts dist/lib/src/vendor/sass/index.m.d.ts",
    "fix": "gts fix",
    "prepublishOnly": "npm run clean && ts-node ./tool/prepare-release.ts",
    "test": "jest"
  },
  "optionalDependencies": {
    "sass-embedded-android-arm": "1.77.8",
    "sass-embedded-android-arm64": "1.77.8",
    "sass-embedded-android-ia32": "1.77.8",
    "sass-embedded-android-riscv64": "1.77.8",
    "sass-embedded-android-x64": "1.77.8",
    "sass-embedded-darwin-arm64": "1.77.8",
    "sass-embedded-darwin-x64": "1.77.8",
    "sass-embedded-linux-arm": "1.77.8",
    "sass-embedded-linux-arm64": "1.77.8",
    "sass-embedded-linux-ia32": "1.77.8",
    "sass-embedded-linux-riscv64": "1.77.8",
    "sass-embedded-linux-x64": "1.77.8",
    "sass-embedded-linux-musl-arm": "1.77.8",
    "sass-embedded-linux-musl-arm64": "1.77.8",
    "sass-embedded-linux-musl-ia32": "1.77.8",
    "sass-embedded-linux-musl-riscv64": "1.77.8",
    "sass-embedded-linux-musl-x64": "1.77.8",
    "sass-embedded-win32-arm64": "1.77.8",
    "sass-embedded-win32-ia32": "1.77.8",
    "sass-embedded-win32-x64": "1.77.8"
  },
  "dependencies": {
    "@bufbuild/protobuf": "^1.0.0",
    "buffer-builder": "^0.2.0",
    "colorjs.io": "^0.5.0",
    "immutable": "^4.0.0",
    "rxjs": "^7.4.0",
    "supports-color": "^8.1.1",
    "varint": "^6.0.0"
  },
  "devDependencies": {
    "@bufbuild/buf": "^1.13.1-4",
    "@bufbuild/protoc-gen-es": "^1.0.0",
    "@types/buffer-builder": "^0.2.0",
    "@types/google-protobuf": "^3.7.2",
    "@types/jest": "^29.4.0",
    "@types/node": "^22.0.0",
    "@types/shelljs": "^0.8.8",
    "@types/supports-color": "^8.1.1",
    "@types/tar": "^6.1.0",
    "@types/varint": "^6.0.1",
    "@types/yargs": "^17.0.4",
    "del": "^6.0.0",
    "extract-zip": "^2.0.1",
    "gts": "^5.0.0",
    "jest": "^29.4.1",
    "minipass": "7.1.2",
    "npm-run-all": "^4.1.5",
    "shelljs": "^0.8.4",
    "simple-git": "^3.15.1",
    "source-map-js": "^1.0.2",
    "tar": "^6.0.5",
    "ts-jest": "^29.0.5",
    "ts-node": "^10.2.1",
    "typescript": "^5.0.2",
    "yaml": "^2.2.1",
    "yargs": "^17.2.1"
  }
}<|MERGE_RESOLUTION|>--- conflicted
+++ resolved
@@ -1,14 +1,8 @@
 {
   "name": "sass-embedded",
-<<<<<<< HEAD
-  "version": "1.77.3",
+  "version": "1.77.8",
   "protocol-version": "3.0.0-dev",
-  "compiler-version": "1.77.3",
-=======
-  "version": "1.77.8",
-  "protocol-version": "2.7.1",
   "compiler-version": "1.77.8",
->>>>>>> b5457599
   "description": "Node.js library that communicates with Embedded Dart Sass using the Embedded Sass protocol",
   "repository": "sass/embedded-host-node",
   "author": "Google Inc.",
