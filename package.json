{
  "name": "sass-embedded",
<<<<<<< HEAD
  "version": "1.69.4",
  "protocol-version": "3.0.0-dev",
  "compiler-version": "1.69.4",
=======
  "version": "1.69.5",
  "protocol-version": "2.3.0",
  "compiler-version": "1.69.5",
>>>>>>> b2e7b46a
  "description": "Node.js library that communicates with Embedded Dart Sass using the Embedded Sass protocol",
  "repository": "sass/embedded-host-node",
  "author": "Google Inc.",
  "license": "MIT",
  "exports": {
    "import": {
      "types": "./dist/types/index.m.d.ts",
      "default": "./dist/lib/index.mjs"
    },
    "types": "./dist/types/index.d.ts",
    "default": "./dist/lib/index.js"
  },
  "main": "dist/lib/index.js",
  "types": "dist/types/index.d.ts",
  "files": [
    "dist/**/*"
  ],
  "engines": {
    "node": ">=14.0.0"
  },
  "scripts": {
    "init": "ts-node ./tool/init.ts",
    "check": "npm-run-all check:gts check:tsc",
    "check:gts": "gts check",
    "check:tsc": "tsc --noEmit",
    "clean": "gts clean",
    "compile": "tsc -p tsconfig.build.json && cp lib/index.mjs dist/lib/index.mjs && cp -r lib/src/vendor/sass/ dist/lib/src/vendor/sass && cp dist/lib/src/vendor/sass/index.d.ts dist/lib/src/vendor/sass/index.m.d.ts",
    "fix": "gts fix",
    "prepublishOnly": "npm run clean && ts-node ./tool/prepare-release.ts",
    "test": "jest"
  },
  "optionalDependencies": {
    "sass-embedded-darwin-arm64": "1.69.5",
    "sass-embedded-darwin-x64": "1.69.5",
    "sass-embedded-linux-arm": "1.69.5",
    "sass-embedded-linux-arm64": "1.69.5",
    "sass-embedded-linux-ia32": "1.69.5",
    "sass-embedded-linux-x64": "1.69.5",
    "sass-embedded-win32-ia32": "1.69.5",
    "sass-embedded-win32-x64": "1.69.5"
  },
  "dependencies": {
    "@bufbuild/protobuf": "^1.0.0",
    "buffer-builder": "^0.2.0",
    "colorjs.io": "^0.4.5",
    "immutable": "^4.0.0",
    "rxjs": "^7.4.0",
    "supports-color": "^8.1.1",
    "varint": "^6.0.0"
  },
  "devDependencies": {
    "@bufbuild/buf": "^1.13.1-4",
    "@bufbuild/protoc-gen-es": "^1.0.0",
    "@types/buffer-builder": "^0.2.0",
    "@types/google-protobuf": "^3.7.2",
    "@types/jest": "^29.4.0",
    "@types/node": "^20.1.0",
    "@types/shelljs": "^0.8.8",
    "@types/supports-color": "^8.1.1",
    "@types/tar": "^6.1.0",
    "@types/varint": "^6.0.1",
    "@types/yargs": "^17.0.4",
    "del": "^6.0.0",
    "extract-zip": "^2.0.1",
    "gts": "^5.0.0",
    "jest": "^29.4.1",
    "minipass": "7.0.4",
    "npm-run-all": "^4.1.5",
    "shelljs": "^0.8.4",
    "source-map-js": "^1.0.2",
    "tar": "^6.0.5",
    "ts-jest": "^29.0.5",
    "ts-node": "^10.2.1",
    "typescript": "^5.0.2",
    "yaml": "^2.2.1",
    "yargs": "^17.2.1"
  }
}<|MERGE_RESOLUTION|>--- conflicted
+++ resolved
@@ -1,14 +1,8 @@
 {
   "name": "sass-embedded",
-<<<<<<< HEAD
-  "version": "1.69.4",
+  "version": "1.69.5",
   "protocol-version": "3.0.0-dev",
-  "compiler-version": "1.69.4",
-=======
-  "version": "1.69.5",
-  "protocol-version": "2.3.0",
   "compiler-version": "1.69.5",
->>>>>>> b2e7b46a
   "description": "Node.js library that communicates with Embedded Dart Sass using the Embedded Sass protocol",
   "repository": "sass/embedded-host-node",
   "author": "Google Inc.",
