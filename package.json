--- conflicted
+++ resolved
@@ -1,14 +1,8 @@
 {
   "name": "sass-embedded",
-<<<<<<< HEAD
-  "version": "1.69.7",
+  "version": "1.70.0",
   "protocol-version": "2.5.0",
-  "compiler-version": "1.69.7",
-=======
-  "version": "1.70.0",
-  "protocol-version": "2.4.0",
   "compiler-version": "1.70.0",
->>>>>>> e3f84628
   "description": "Node.js library that communicates with Embedded Dart Sass using the Embedded Sass protocol",
   "repository": "sass/embedded-host-node",
   "author": "Google Inc.",
