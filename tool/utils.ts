--- conflicted
+++ resolved
@@ -31,12 +31,7 @@
       `git clone \
       --depth=1 \
       https://github.com/sass/${options.repo} \
-<<<<<<< HEAD
-      ${p.join(options.outPath, options.repo)}`
-=======
-      ${path}`,
-      {silent: true}
->>>>>>> 9e354f02
+      ${path}`
     );
   }
 
@@ -45,14 +40,7 @@
   console.log(`Fetching ${version} for ${options.repo}.`);
   shell.exec(
     `git fetch --depth=1 origin ${options.ref} && git reset --hard FETCH_HEAD`,
-<<<<<<< HEAD
-    {cwd: p.join(options.outPath, options.repo)}
-=======
-    {
-      silent: true,
-      cwd: path,
-    }
->>>>>>> 9e354f02
+    {cwd: path}
   );
 }
 
